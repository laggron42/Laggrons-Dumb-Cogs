--- conflicted
+++ resolved
@@ -1001,19 +1001,7 @@
             else:
                 modlog_message = None
             data = await self._create_case(
-<<<<<<< HEAD
-                guild,
-                member,
-                author,
-                level,
-                date,
-                reason,
-                time,
-                roles,
-                modlog_message,
-=======
                 guild, member, author, level, date, reason, time, roles, modlog_message
->>>>>>> d8c49dea
             )
             # start timer if there is a temporary warning
             if time and (level == 2 or level == 5):
