import asyncio
import discord
import logging
import re

from copy import deepcopy
from typing import Union, Optional, Iterable, Callable, Awaitable
from datetime import datetime, timedelta
from redbot.core.utils.mod import is_allowed_by_hierarchy

try:
    from redbot.core.modlog import get_modlog_channel as get_red_modlog_channel
except RuntimeError:
    pass  # running sphinx-build raises an error when importing this module

from .warnsystem import _  # translator
from . import errors

log = logging.getLogger("laggron.warnsystem")
id_pattern = re.compile(r"([0-9]{15,21})$")


class UnavailableMember:
    """
    A class that reproduces the behaviour of a discord.Member instance, except
    the member is not in the guild. This is used to prevent calling bot.get_user_info
    which has a very high cooldown.
    """

    def __init__(self, member_id: int):
        self._check_id(member_id)

    def _check_id(self, member_id):
        if not id_pattern.match(str(member_id)):
            raise ValueError("You provided an invalid ID.")
        self.id = member_id

    def __str__(self):
        return str(self.id)


class API:
    """
    Interact with WarnSystem from your cog.

    To import the cog and use the functions, type this in your code:

    .. code-block:: python

        warnsystem = bot.get_cog('WarnSystem').api

    .. warning:: If ``warnsystem`` is :py:obj:`None`, the cog is
      not loaded/installed. You won't be able to interact with
      the API at this point.

    .. tip:: You can get the cog version by doing this

        .. code-block:: python

            version = bot.get_cog('WarnSystem').__version__
    """

    def __init__(self, bot, config):
        self.bot = bot
        self.data = config

        # importing this here prevents a RuntimeError when building the documentation
        # TODO find another solution

    def _get_datetime(self, time: str) -> datetime:
        try:
            time = datetime.strptime(time, "%a %d %B %Y %H:%M:%S")
        except ValueError:
            # seconds were added in an update, this might be a case made before that update
            time = datetime.strptime(time, "%a %d %B %Y %H:%M")
        return time

    def _format_timedelta(self, time: timedelta):
        """Format a timedelta object into a string"""
        # blame python for not creating a strftime attribute
        plural = lambda name, amount: name[1] if amount > 1 else name[0]
        strings = []

        seconds = time.total_seconds()
        years, seconds = divmod(seconds, 31622400)
        months, seconds = divmod(seconds, 2635200)
        weeks, seconds = divmod(seconds, 604800)
        days, seconds = divmod(seconds, 86400)
        hours, seconds = divmod(seconds, 3600)
        minutes, seconds = divmod(seconds, 60)
        units = [years, months, weeks, days, hours, minutes, seconds]

        # tuples inspired from mikeshardmind
        # https://github.com/mikeshardmind/SinbadCogs/blob/v3/scheduler/time_utils.py#L29
        units_name = {
            0: (_("year"), _("years")),
            1: (_("month"), _("months")),
            2: (_("week"), _("weeks")),
            3: (_("day"), _("days")),
            4: (_("hour"), _("hours")),
            5: (_("minute"), _("minutes")),
            6: (_("second"), _("seconds")),
        }
        for i, value in enumerate(units):
            if value < 1:
                continue
            unit_name = plural(units_name.get(i), value)
            strings.append(f"{round(value)} {unit_name}")
        string = ", ".join(strings[:-1])
        if len(strings) > 1:
            string += _(" and ") + strings[-1]
        else:
            string = strings[0]
        return string

    async def _start_timer(self, guild: discord.Guild, case: dict) -> bool:
        """Start the timer for a temporary mute/ban."""
        if not case["until"]:
            raise errors.BadArgument("No duration for this warning!")
        async with self.data.guild(guild).temporary_warns() as warns:
            warns.append(case)
        return True

    async def _get_user_info(self, user_id: int):
        user = self.bot.get_user(user_id)
        if not user:
            try:
                user = await self.bot.get_user_info(user_id)
            except discord.errors.NotFound:
                user = None
            except discord.errors.HTTPException as e:
                user = None
                log.error(
                    "Received HTTPException when trying to get user info. "
                    "This is probaby a cooldown from Discord.",
                    exc_info=e,
                )
        return user

    async def _mute(self, member: discord.Member, reason: Optional[str] = None):
        """Mute an user on the guild."""
        guild = member.guild
        role = guild.get_role(await self.data.guild(guild).mute_role())
        if not role:
            raise errors.MissingMuteRole("You need to create the mute role before doing this.")
        await member.add_roles(role, reason=reason)

    async def _unmute(self, member: discord.Member, reason: str):
        """Unmute an user on the guild."""
        guild = member.guild
        role = guild.get_role(await self.data.guild(guild).mute_role())
        if not role:
            raise errors.MissingMuteRole(
                f"Lost the mute role on guild {guild.name} (ID: {guild.id}"
            )
        await member.remove_roles(role, reason=reason)

    async def _create_case(
        self,
        guild: discord.Guild,
        user: discord.User,
        author: Union[discord.Member, str],
        level: int,
        time: datetime,
        reason: Optional[str] = None,
        duration: Optional[timedelta] = None,
    ) -> dict:
        """Create a new case for a member. Don't call this, call warn instead."""
        data = {
            "level": level,
            "author": author
            if not isinstance(author, (discord.User, discord.Member))
            else author.id,
            "reason": reason,
            "time": time.strftime("%a %d %B %Y %H:%M:%S"),
            "duration": None if not duration else self._format_timedelta(duration),
            "until": None
            if not duration
            else (datetime.today() + duration).strftime("%a %d %B %Y %H:%M:%S"),
        }
        async with self.data.custom("MODLOGS", guild.id, user.id).x() as logs:
            logs.append(data)
        return data

    async def get_case(
        self, guild: discord.Guild, user: Union[discord.User, discord.Member], index: int
    ) -> dict:
        """
        Get a specific case for a user.

        Parameters
        ----------
        guild: discord.Guild
            The guild of the member.
        user: Union[discord.User, discord.Member]
            The user you want to get the case from. Can be a :class:`discord.User` if the member is
            not in the server.
        index: int
            The case index you want to get. Must be positive.

        Returns
        -------
        dict
            A :py:class:`dict` which has the following body:

            .. code-block: python3

                {
                    "level"     : int,  # between 1 and 5, the warning level
                    "author"    : Union[discord.Member, str],  # the member that warned the user
                    "reason"    : Optional[str],  # the reason of the warn, can be None
                    "time"      : datetime.datetime,  # the date when the warn was set
                }

        Raises
        ------
        ~warnsystem.errors.NotFound
            The case requested doesn't exist.
        """
        try:
            case = (await self.data.custom("MODLOGS", guild.id, user.id).x())[index - 1]
        except IndexError:
            raise errors.NotFound("The case requested doesn't exist.")
        else:
            time = case["time"]
            if time:
                case["time"] = self._get_datetime(time)
            return case

    async def get_all_cases(
        self, guild: discord.Guild, user: Optional[Union[discord.User, discord.Member]] = None
    ) -> list:
        """
        Get all cases for a member of a guild.

        Parameters
        ----------
        guild: discord.Guild
            The guild where you want to get the cases from.
        user: Optional[Union[discord.User, discord.Member]]
            The user you want to get the cases from. If this arguments is omitted, all cases of
            the guild are returned.

        Returns
        -------
        list
            A list of all cases of a user/guild. The cases are sorted from the oldest to the
            newest.

            If you specified a user, you should get something like this:

            .. code-block:: python3

                [
                    {  # case #1
                        "level"     : int,  # between 1 and 5, the warning level
                        "author"    : Union[discord.Member, str],  # the member that warned the user
                        "reason"    : Optional[str],  # the reason of the warn, can be None
                        "time"      : datetime.datetime,  # the date when the warn was set
                    },
                    {
                        # case #2
                    },
                    # ...
                ]

            However, if you didn't specify a user, you got all cases of the guild. As for the user,
            you will get a :py:class:`list` of the cases, with another key for specifying the
            warned user:

            .. code-block:: python3

                {  # case #1
                    "level"     : int,  # between 1 and 5, the warning level
                    "author"    : Union[discord.Member, str],  # the member that warned the user
                    "reason"    : Optional[str],  # the reason of the warn, can be None
                    "time"      : datetime.datetime,  # the date when the warn was set

                    "member"    : discord.User,  # the member warned, this key is specific to guild
                }
        """
        if user:
            return await self.data.custom("MODLOGS", guild.id, user.id).x()
        logs = await self.data.custom("MODLOGS", guild.id).all()
        all_cases = []
        for member, content in logs.items():
            if member == "x":
                continue
            for log in content["x"]:
                author = guild.get_member(log["author"])
                time = log["time"]
                if time:
                    log["time"] = self._get_datetime(time)
                log["member"] = self.bot.get_user(member)
                log["author"] = author if author else log["author"]  # can be None or a string
                all_cases.append(log)
        return sorted(all_cases, key=lambda x: x["time"])  # sorted from oldest to newest

    async def edit_case(
        self,
        guild: discord.Guild,
        user: Union[discord.User, discord.Member],
        index: int,
        new_reason: str,
    ) -> bool:
        """
        Edit the reason of a case.

        Parameters
        ----------
        guild: discord.Guild
            The guild where you want to get the case from.
        user: Union[discord.User, discord.Member]
            The user you want to get the case from.
        index: int
            The number of the case you want to edit.
        new_reason: str
            The new reason to set.

        Returns
        -------
        bool
            :py:obj:`True` if the action succeeded.

        Raises
        ------
        ~warnsystem.errors.BadArgument
            The reason is above 1024 characters. Due to Discord embed rules, you have to make it
            shorter.
        ~warnsystem.errors.NotFound
            The case requested doesn't exist.
        """
        if len(new_reason) > 1024:
            raise errors.BadArgument("The reason must not be above 1024 characters.")
        case = await self.get_case(guild, user, index)
        case["reason"] = new_reason
        case["time"] = case["time"].strftime("%a %d %B %Y %H:%M")
        async with self.data.custom("MODLOGS", guild.id, user.id).x() as logs:
            logs[index - 1] = case
        return True

    async def get_modlog_channel(
        self, guild: discord.Guild, level: Optional[Union[int, str]] = None
    ) -> discord.TextChannel:
        """
        Get the WarnSystem's modlog channel on the current guild.

        When you call this, the channel is get with the following order:

        #.  Get the modlog channel associated to the type, if provided
        #.  Get the defult modlog channel set with WarnSystem
        #.  Get the Red's modlog channel associated to the server

        Parameters
        ----------
        guild: discord.Guild
            The guild you want to get the modlog from.
        level: Optional[Union[int, str]]
            Can be an :py:class:`int` between 1 and 5, a :py:class:`str` (``"all"``)
            or :py:obj:`None`.

            *   If the argument is omitted (or :py:obj:`None` is provided), the default modlog
                channel will be returned.

            *   If an :py:class:`int` is given, the modlog channel associated to this warning
                level will be returned. If a specific channel was not set for this level, the
                default modlog channel will be returned instead.

            *   If ``"all"`` is returned, a :py:class:`dict` will be returned. It should be built
                like this:

                .. code-block:: python3

                    {
                        "main"      : 012345678987654321,
                        "1"         : None,
                        "2"         : None,
                        "3"         : None,
                        "4"         : 478065433996537900,
                        "5"         : 567943553912O46428,
                    }

                A dict with the possible channels is returned, associated with an :py:class:`int`
                corresponding to the channel ID set, or :py:obj:`None` if it was not set.

                For technical reasons, the default channel is actually named ``"main"`` in the dict.

        Returns
        -------
        channel: discord.TextChannel
            The channel requested.

            .. note:: It can be :py:obj:`None` if the channel doesn't exist anymore.

        Raises
        ------
        ~warnsystem.errors.NotFound
            There is no modlog channel set with WarnSystem or Red, ask the user to set one.
        """
        # raise errors if the arguments are wrong
        if level:
            msg = "The level must be an int between 1 and 5 ; or a string that " 'should be "all"'
            if not isinstance(level, int) and level != "all":
                raise errors.InvalidLevel(msg)
            elif isinstance(level, int) and not 1 <= level <= 5:
                raise errors.InvalidLevel(msg)

        if level == "all":
            return await self.data.guild(guild).channels.all()
        default_channel = await self.data.guild(guild).channels.main()
        if level:
            channel = await self.data.guild(guild).channels.get_raw(str(level))
        else:
            return default_channel

        if not default_channel and not channel:
            # warnsystem default channel doesn't exist, let's try to get Red's one
            try:
                return await get_red_modlog_channel(guild)
            except RuntimeError:
                raise errors.NotFound("No modlog found from WarnSystem or Red")

        return self.bot.get_channel(channel if channel else default_channel)

    async def get_embeds(
        self,
        guild: discord.Guild,
        member: Union[discord.Member, UnavailableMember],
        author: Union[discord.Member, str],
        level: int,
        reason: Optional[str] = None,
        time: Optional[timedelta] = None,
        message_sent: bool = True,
    ) -> tuple:
        """
        Return two embeds, one for the modlog and one for the member.

        .. warning:: Unlike for the warning, the arguments are not checked and won't raise errors
            if they are wrong. It is recommanded to call :func:`~warnsystem.api.API.warn` and let
            it generate the embeds instead.

        Parameters
        ----------
        guild: discord.Guild
            The Discord guild where the warning takes place.
        member: Union[discord.Member, UnavailableMember]
            The warned member. Should only be :class:`UnavailableMember` in case of a hack ban.
        author: Union[discord.Member, str]
            The moderator that warned the user. If it's not a Discord user, you can specify a
            :py:class:`str` instead (e.g. "Automod").
        level: int
            The level of the warning which should be between 1 and 5.
        reason: Optional[str]
            The reason of the warning.
        time: Optional[timedelta]
            The time before the action ends. Only for mute and ban.
        message_sent: bool
            Set to :py:obj:`False` if the embed couldn't be sent to the warned user.

        Returns
        -------
        tuple
            A :py:class:`tuple` with the modlog embed at index 0, and the user embed at index 1.
        """
        action = {
            1: (_("warn"), _("warns")),
            2: (_("mute"), _("mutes")),
            3: (_("kick"), _("kicks")),
            4: (_("softban"), _("softbans")),
            5: (_("ban"), _("bans")),
        }.get(level, _("unknown"))
        mod_message = ""
        if not reason:
            reason = _("No reason was provided.")
            mod_message = _("\nEdit this with `[p]warnings @{name}`").format(name=str(member))
        logs = await self.data.custom("MODLOGS", guild.id, member.id).x()

        # prepare the status field
        total_warns = len(logs) + 1
        total_type_warns = (
            len([x for x in logs if x["level"] == level]) + 1
        )  # number of warns of the received type

        # a lambda that returns a string; if True is given, a third person sentence is returned
        # (modlog), if False is given, a first person sentence is returned (DM user)
        current_status = lambda x: _(
            "{who} now {verb} {total} {warning} ({total_type} {action})"
        ).format(
            who=_("The member") if x else _("You"),
            verb=_("has") if x else _("have"),
            total=total_warns,
            warning=_("warnings") if total_warns > 1 else _("warning"),
            total_type=total_type_warns,
            action=action[1] if total_type_warns > 1 else action[0],
        )

        # we set any value that can be used multiple times
        invite = None
        log_description = await self.data.guild(guild).embed_description_modlog.get_raw(level)
        if "{invite}" in log_description:
            try:
                invite = await guild.create_invite(max_uses=1)
            except Exception:
                invite = _("*[couldn't create an invite]*")
        user_description = await self.data.guild(guild).embed_description_user.get_raw(level)
        if "{invite}" in user_description and not invite:
            try:
                invite = await guild.create_invite(max_uses=1)
            except Exception:
                invite = _("*[couldn't create an invite]*")
        today = datetime.today().strftime("%a %d %B %Y %H:%M")
        if time:
            duration = self._format_timedelta(time)
        else:
            duration = _("*[No time given]*")
        format_description = lambda x: x.format(
            invite=invite, member=member, mod=author, duration=duration, time=today
        )

        # embed for the modlog
        log_embed = discord.Embed()
        log_embed.set_author(name=f"{member.name} | {member.id}", icon_url=member.avatar_url)
        log_embed.title = _("Level {level} warning ({action})").format(
            level=level, action=action[0]
        )
        log_embed.description = format_description(log_description)
        log_embed.add_field(name=_("Member"), value=member.mention, inline=True)
        log_embed.add_field(name=_("Moderator"), value=author.mention, inline=True)
        if time:
            log_embed.add_field(name=_("Duration"), value=duration, inline=True)
        log_embed.add_field(name=_("Reason"), value=reason + mod_message, inline=False)
        log_embed.add_field(name=_("Status"), value=current_status(True), inline=False)
        log_embed.set_footer(text=today)
        log_embed.set_thumbnail(url=await self.data.guild(guild).thumbnails.get_raw(level))
        log_embed.color = await self.data.guild(guild).colors.get_raw(level)
        log_embed.url = await self.data.guild(guild).url()
        if not message_sent:
            log_embed.description += _(
                "\n\n***The message couldn't be delivered to the member. We may don't "
                "have a server in common or he blocked me/messages from this guild.***"
            )

        # embed for the member in DM
        user_embed = deepcopy(log_embed)
        user_embed.set_author(name="")
        user_embed.description = format_description(user_description)
        if mod_message:
            user_embed.set_field_at(3 if time else 2, name=_("Reason"), value=reason)
        user_embed.remove_field(4 if time else 3)  # removes status field (gonna be added back)
        user_embed.remove_field(0)  # removes member field
        user_embed.add_field(name=_("Status"), value=current_status(False), inline=False)
        if time:
            user_embed.set_field_at(
                1, name=_("Duration"), value=self._format_timedelta(time), inline=True
            )
        if not await self.data.guild(guild).show_mod():
            user_embed.remove_field(0)  # called twice, removing moderator field

        return (log_embed, user_embed)

    async def maybe_create_mute_role(self, guild: discord.Guild) -> bool:
        """
        Create the mod role for WarnSystem if it doesn't exist.

        Parameters
        ----------
        guild: discord.Guild
            The guild you want to set up the mute in.

        Returns
        -------
        bool
            *   :py:obj:`True` if the role was successfully created.
            *   :py:obj:`False` if the role already exists.
            *   :py:class:`list` of :py:class:`str` if some channel updates failed, containing
                the message explaining the error for each message

        Raises
        ------
        ~warnsystem.errors.MissingPermissions
            The bot lacks the :attr:`discord.PermissionOverwrite.create_roles` permission.
        discord.errors.HTTPException
            Creating the role failed.
        """
        role = await self.data.guild(guild).mute_role()
        role = guild.get_role(role)
        if role:
            return False

        if not guild.me.guild_permissions.manage_roles:
            raise errors.MissingPermissions(
                _("I can't manage roles, please give me this permission to continue.")
            )

        # no mod role on this guild, let's create one
        role = await guild.create_role(
            name="Muted",
            reason=_(
                "WarnSystem mute role. This role will be assigned to the muted members, "
                "feel free to move it or modify its channel permissions."
            ),
        )
        await asyncio.sleep(0.5)  # prevents an error when repositionning the role
        await role.edit(
            position=guild.me.top_role.position - 1,
            reason=_(
                "Modifying role's position, keep it under my top role so "
                "I can add it to muted members."
            ),
        )
        errors = []
        for channel in [x for x in guild.channels if isinstance(x, discord.TextChannel)]:
            try:
                await channel.set_permissions(
                    role,
                    send_messages=False,
                    add_reactions=False,
                    reason=_(
                        "Setting up WarnSystem mute. All muted members will have this role, "
                        "feel free to edit its permissions."
                    ),
                )
            except discord.errors.Forbidden:
                errors.append(
                    _(
                        "Cannot edit permissions of the channel {channel} because of a "
                        "permission error (probably enforced permission for `Manage channel`)."
                    ).format(channel=channel.mention)
                )
            except discord.errors.HTTPException as e:
                errors.append(
                    _(
                        "Cannot edit permissions of the channel {channel} because of "
                        "an unknown error."
                    ).format(channel=channel.mention)
                )
                log.warn(
                    f"Couldn't edit permissions of {channel} (ID: {channel.id}) in guild "
                    f"{guild.name} (ID: {guild.id}) for setting up the mute role because "
                    "of an HTTPException.",
                    exc_info=e,
                )
            except Exception as e:
                errors.append(
                    _(
                        "Cannot edit permissions of the channel {channel} because of "
                        "an unknown error."
                    ).format(channel=channel.mention)
                )
                log.error(
                    f"Couldn't edit permissions of {channel} (ID: {channel.id}) in guild "
                    f"{guild.name} (ID: {guild.id}) for setting up the mute role because "
                    "of an unknwon error.",
                    exc_info=e,
                )
        await self.data.guild(guild).mute_role.set(role.id)
        return errors

    async def format_reason(self, guild: discord.Guild, reason: str = None) -> str:
        """
        Reformat a reason with the substitutions set on the guild.

        Parameters
        ----------
        guild: discord.Guild
            The guild where the warn is set.
        reason: str
            The string you want to reformat.

        Returns
        -------
        str
            The reformatted string
        """
        if not reason:
            return
        substitutions = await self.data.guild(guild).substitutions()
        for key, substitute in substitutions.items():
            reason = reason.replace(f"[{key}]", substitute)
        return reason

    async def warn(
        self,
        guild: discord.Guild,
        members: Iterable[Union[discord.Member, UnavailableMember]],
        author: Union[discord.Member, str],
        level: int,
        reason: Optional[str] = None,
        time: Optional[timedelta] = None,
        log_modlog: Optional[bool] = True,
        log_dm: Optional[bool] = True,
        take_action: Optional[bool] = True,
        progress_tracker: Optional[Callable[[int], Awaitable[None]]] = None,
    ) -> bool:
        """
        Set a warning on a member of a Discord guild and log it with the WarnSystem system.

        .. tip:: The message that comes with the following exceptions are already
            translated and ready to be sent to Discord:

            *   :class:`~warnsystem.errors.NotFound`
            *   :class:`~warnsystem.errors.LostPermissions`
            *   :class:`~warnsystem.errors.MemberTooHigh`
            *   :class:`~warnsystem.errors.MissingPermissions`

        Parameters
        ----------
        guild: discord.Guild
            The guild of the member to warn
        member: Iterable[Union[discord.Member, UnavailableMember]]
            The member that will be warned. It can be an instance of
            :py:class:`warnsystem.api.UnavailableMember` if you need
            to ban someone not in the guild.
        author: Union[discord.Member, str]
            The member that called the action, which will be associated to the log.
        level: int
            An :py:class:`int` between 1 and 5, specifying the warning level:

            #.  Simple DM warning
            #.  Mute (can be temporary)
            #.  Kick
            #.  Softban
            #.  Ban (can be temporary ban, or hack ban, if the member is not in the server)
        reason: Optional[str]
            The optional reason of the warning. It is strongly recommanded to set one.
        time: Optional[timedelta]
            The time before cancelling the action. This only works for a mute or a ban.
        log_modlog: Optional[bool]
            Specify if an embed should be posted to the modlog channel. Default to :py:obj:`True`.
        log_dm: Optional[bool]
            Specify if an embed should be sent to the warned user. Default to :py:obj:`True`.
        take_action: Optional[bool]
            Specify if the bot should take action on the member (mute, kick, softban, ban). If set
            to :py:obj:`False`, the bot will only send a log embed to the member and in the modlog.
            Default to :py:obj:`True`.
        progress_tracker: Optional[Callable[[int], Awaitable[None]]]
            an async callable (function or lambda) which takes one argument to follow the progress
            of the warn. The argument is the number of warns committed. Here's an example:

            .. code-block:: python3

                i = 0
                message = await ctx.send("Mass warn started...")

                async def update_count(count):
                    i = count

                async def update_msg():
                    await message.edit(content=f"{i}/{len(members)} members warned.")
                    await asyncio.sleep(1)

                await api.warn(guild, members, ctx.author, 1, progress_tracker=update_count)

        Returns
        -------
        dict
            A dict of members which couldn't be warned associated to the exception related.


        Raises
        ------
        ~warnsystem.errors.InvalidLevel
            The level must be an :py:class:`int` between 1 and 5.
        ~warnsystem.errors.BadArgument
            You need to provide a valid :class:`discord.Member` object, except for a
            hackban where a :class:`discord.User` works.
        ~warnsystem.errors.NotFound
            You provided an :py:class:`int` for a hackban, but the bot couldn't find
            it by calling :func:`discord.Client.get_user_info`.
        ~warnsystem.errors.MissingMuteRole
            You're trying to mute someone but the mute role was not setup yet.
            You can fix this by calling :func:`~warnsystem.api.API.maybe_create_mute_role`.
        ~warnsystem.errors.LostPermissions
            The bot lost a permission to do something (it had the perm before). This
            can be lost permissions for sending messages to the modlog channel or
            interacting with the mute role.
        ~warnsystem.errors.MemberTooHigh
            The bot is trying to take actions on someone but his top role is higher
            than the bot's top role in the guild's hierarchy.
        ~warnsystem.errors.NotAllowedByHierarchy
            The moderator trying to warn someone is lower than him in the role hierarchy,
            while the bot still has permissions to act. This is raised only if the
            hierarchy check is enabled.
        ~warnsystem.errors.MissingPermissions
            The bot lacks a permissions to do something. Can be adding role, kicking
            or banning members.
        discord.errors.HTTPException
            Unknown error from Discord API. It's recommanded to catch this
            potential error too.
        """

        async def warn_member(member: discord.Member, audit_reason: str):
            nonlocal i
            # permissions check
            if level > 1 and guild.me.top_role.position <= member.top_role.position:
                # check if the member is below the bot in the roles's hierarchy
                return errors.MemberTooHigh(
                    _(
                        "Cannot take actions on this member, he is "
                        "above than me in the roles hierarchy. Modify "
                        "the hierarchy so my top role ({bot_role}) is above {member_role}."
                    ).format(bot_role=guild.me.top_role.name, member_role=member.top_role.name)
                )
            if await self.data.guild(guild).respect_hierarchy() and (
                not (self.bot.is_owner(author) or author.owner)
                and member.top_role.position >= author.top_role.position
            ):
                return errors.NotAllowedByHierarchy(
                    "The moderator is lower than the member in the servers's role hierarchy."
                )
            if level > 2 and member == guild.owner:
                return errors.MissingPermissions(
                    _("I can't take actions on the owner of the guild.")
                )
            # send the message to the user
            if log_modlog or log_dm:
                modlog_e, user_e = await self.get_embeds(
                    guild, member, author, level, reason, time
                )
            if log_dm:
                try:
                    await member.send(embed=user_e)
                except discord.errors.Forbidden:
                    modlog_e = (
                        await self.get_embeds(
                            guild, member, author, level, reason, time, message_sent=False
                        )
                    )[0]
                except discord.errors.HTTPException as e:
                    modlog_e = (
                        await self.get_embeds(
                            guild, member, author, level, reason, time, message_sent=False
                        )
                    )[0]
                    log.warn(
                        f"Couldn't send a message to {member} (ID: {member.id}) "
                        "because of an HTTPException.",
                        exc_info=e,
                    )
            # take actions
            if take_action:
                audit_reason = audit_reason.format(member=member)
                try:
                    if level == 2:
                        await self._mute(member, audit_reason)
                    elif level == 3:
                        await guild.kick(member, reason=audit_reason)
                    elif level == 4:
                        await guild.ban(
                            member,
                            reason=audit_reason,
                            delete_message_days=await self.data.guild(guild).bandays.softban(),
                        )
                        await guild.unban(
                            member,
                            reason=_(
                                "Unbanning the softbanned member after cleaning up the messages."
                            ),
                        )
                    elif level == 5:
                        await guild.ban(
                            member,
                            reason=audit_reason,
                            delete_message_days=await self.data.guild(guild).bandays.ban(),
                        )
                except discord.errors.HTTPException as e:
                    log.warn(
                        f"Failed to warn {member} because of an error from Discord.", exc_info=e
                    )
                    return e
            # actions were taken, time to log
            if log_modlog:
                await mod_channel.send(embed=modlog_e)
            data = await self._create_case(
                guild, member, author, level, datetime.now(), reason, time
            )
            # start timer if there is a temporary warning
            if time and (level == 2 or level == 5):
                data["member"] = member.id
                await self._start_timer(guild, data)
            i += 1
            if progress_tracker:
                await progress_tracker(i)

        if not 1 <= level <= 5:
            raise errors.InvalidLevel("The level must be between 1 and 5.")
        # we get the modlog channel now to make sure it exists before doing anything
        if log_modlog:
            mod_channel = await self.get_modlog_channel(guild, level)
        # check if the mute role exists
        mute_role = guild.get_role(await self.data.guild(guild).mute_role())
        if not mute_role and level == 2:
            raise errors.MissingMuteRole("You need to create the mute role before doing this.")
        # we check for all permission problem that can occur before calling the API
        # checks if the bot has send_messages and embed_links permissions in modlog channel
        if not (
            guild.me.guild_permissions.send_messages and guild.me.guild_permissions.embed_links
        ):
            raise errors.LostPermissions(
                _(
                    "I need the `Send messages` and `Embed links` "
                    "permissions in {channel} to do this."
                ).format(channel=mod_channel.mention)
            )
<<<<<<< HEAD
=======
        if (
            level > 1
            and isinstance(member, discord.Member)
            and guild.me.top_role.position <= member.top_role.position
        ):
            # check if the member is below the bot in the roles's hierarchy
            raise errors.MemberTooHigh(
                _(
                    "Cannot take actions on this member, he is above me in the roles hierarchy. "
                    "Modify the hierarchy so my top role ({bot_role}) is above {member_role}."
                ).format(bot_role=guild.me.top_role.name, member_role=member.top_role.name)
            )
        if isinstance(member, discord.Member) and not await is_allowed_by_hierarchy(
            self.bot, self.data, guild, author, member
        ):
            raise errors.NotAllowedByHierarchy(
                "The moderator is lower than the member in the servers's role hierarchy."
            )
        if level > 2 and isinstance(member, discord.Member) and member == guild.owner:
            raise errors.MissingPermissions(_("I can't take actions on the owner of the guild."))
>>>>>>> b3ed3e11
        if level == 2:
            # mute with role
            if not guild.me.guild_permissions.manage_roles:
                raise errors.MissingPermissions(
                    _("I can't manage roles, please give me this permission to continue.")
                )
            if mute_role.position >= guild.me.top_role.position:
                raise errors.LostPermissions(
                    _(
                        "The mute role `{mute_role}` was moved above my top role `{my_role}`. "
                        "Please move the roles so my top role is above the mute role."
                    ).format(mute_role=mute_role.name, my_role=guild.me.top_role.name)
                )
        if level == 3:
            # kick
            if not guild.me.guild_permissions.kick_members:
                raise errors.MissingPermissions(
                    _("I can't kick members, please give me this permission to continue.")
                )
        if level >= 4:
            # softban or ban
            if not guild.me.guild_permissions.ban_members:
                raise errors.MissingPermissions(
                    _("I can't ban members, please give me this permission to continue.")
                )

        action = {1: _("warn"), 2: _("mute"), 3: _("kick"), 4: _("softban"), 5: _("ban")}.get(
            level, _("unknown")
        )
        audit_reason = _(
            "[WarnSystem] {action} requested by {author} (ID: {author.id}) against {member}. "
        ).format(
            author=author, action=action, member="{member}"
        )  # member will be edited later
        if time:
            audit_reason += _("\n\nDuration: {time} ").format(time=self._format_timedelta(time))
        if reason:
            if len(audit_reason + reason) < 490:
                audit_reason += _("Reason: {reason}").format(reason=reason)
            else:
                audit_reason += _("Reason too long to be shown.")

        i = 0
        fails = [await warn_member(x, audit_reason) for x in members if x]
        # all good!
        return list(filter(None, fails))

    async def _check_endwarn(self):
        async def reinvite(guild, user, reason, duration):
            channel = None
            # find an ideal channel for the invite
            # we get the one with the most members in the order of the guild
            try:
                channel = sorted(
                    [
                        x
                        for x in guild.text_channels
                        if x.permissions_for(guild.me).create_instant_invite
                    ],
                    key=lambda x: (x.position, len(x.members)),
                )[0]
            except IndexError:
                # can't find a valid channel
                log.info(
                    f"Can't find a channel where I can create an invite in guild {guild} "
                    f"(ID: {guild.id}) when reinviting {member} after its unban."
                )
                return

            try:
                invite = await channel.create_invite(max_uses=1)
            except Exception as e:
                log.warn(
                    f"Couldn't create an invite for guild {guild} (ID: {guild.id} to reinvite "
                    f"{member} (ID: {member.id}) after its unban.",
                    exc_info=e,
                )
            else:
                try:
                    await member.send(
                        _(
                            "You were unbanned from {guild}, your temporary ban (reason: "
                            "{reason}) just ended after {duration}.\nYou can join back using this "
                            "invite: {invite}"
                        ).format(guild=guild.name, reason=reason, duration=duration, invite=invite)
                    )
                except discord.errors.Forbidden:
                    # couldn't send message to the user, quite common
                    log.info(
                        f"Couldn't reinvite member {member} (ID: {member.id}) on guild "
                        f"{guild} (ID: {guild.id}) after its temporary ban."
                    )

        guilds = await self.data.all_guilds()
        now = datetime.today()

        for guild, data in guilds.items():
            guild = self.bot.get_guild(guild)
            if not guild:
                continue
            data = data["temporary_warns"]
            to_remove = []
            for action in data:
                taken_on = action["time"]
                until = self._get_datetime(action["until"])
                author = guild.get_member(action["author"])
                member = guild.get_member(action["member"])
                case_reason = action["reason"]
                level = action["level"]
                action_str = _("mute") if level == 2 else _("ban")
                if not member:
                    if level == 2:
                        to_remove.append(action)
                        continue
                    member = await self._get_user_info(action["member"])

                reason = _(
                    "End of timed {action} of {member} requested by {author} that lasted "
                    "for {time}. Reason of the {action}: {reason}"
                ).format(
                    action=action_str,
                    member=member,
                    author=author if author else action["author"],
                    time=action["duration"],
                    reason=case_reason,
                )
                if until < now:
                    # end of warn
                    try:
                        if level == 2:
                            await self._unmute(member, reason=reason)
                        if level == 5:
                            await guild.unban(member, reason=reason)
                            if await self.data.guild(guild).reinvite():
                                await reinvite(guild, member, case_reason, action["duration"])
                    except discord.errors.Forbidden:
                        log.warn(
                            f"I lost required permissions for ending the timed {action_str}. "
                            f"Member {member} (ID: {member.id}) from guild {guild} (ID: "
                            f"{guild.id}) will stay as it is now."
                        )
                    except discord.errors.HTTPException as e:
                        log.warn(
                            f"Couldn't end the timed {action_str} of {member} (ID: "
                            f"{member.id}) from guild {guild} (ID: {guild.id}). He will stay "
                            "as it is now.",
                            exc_info=e,
                        )
                    else:
                        log.debug(
                            f"Ended timed {'mute' if level == 2 else 'ban'} of {member} (ID: "
                            f"{member.id}) taken on {taken_on} requested by {author} (ID: "
                            f"{author.id}) that lasted for {action['duration']} on guild "
                            f'{guild} (ID: {guild.id} for the reason "{case_reason}"\nCurrent time: '
                            f"{now}\nExpected end time of warn: {until}"
                        )
                    to_remove.append(action)
            for item in to_remove:
                data.remove(item)
            if to_remove:
                await self.data.guild(guild).temporary_warns.set(data)

    async def _loop_task(self):
        """
        This is an infinite loop task started with the cog that will check\
        if a temporary warn (mute or ban) is over, and cancel the action if it's true.

        The loop runs every 10 seconds.
        """
        await self.bot.wait_until_ready()
        log.debug(
            "Starting infinite loop for unmutes and unbans. Canel the "
            'task with bot.get_cog("WarnSystem").task.cancel()'
        )
        errors = 0
        while True:
            try:
                await self._check_endwarn()
            except Exception as e:
                errors += 1
                if errors >= 3:
                    # more than 3 errors in our loop, let's shut down the loop
                    log.critical(
                        "The loop for unmutes and unbans encountered a third error. To prevent "
                        "more damages, the loop will be cancelled. Timed mutes and bans no longer "
                        "works for now. Reload the cog to start the loop back. If the problem "
                        "persists, report the error and update the cog.",
                        exc_info=e,
                    )
                    return
                log.error(
                    "Error in loop for unmutes and unbans. The loop will be resumed.", exc_info=e
                )
            await asyncio.sleep(10)<|MERGE_RESOLUTION|>--- conflicted
+++ resolved
@@ -902,29 +902,6 @@
                     "permissions in {channel} to do this."
                 ).format(channel=mod_channel.mention)
             )
-<<<<<<< HEAD
-=======
-        if (
-            level > 1
-            and isinstance(member, discord.Member)
-            and guild.me.top_role.position <= member.top_role.position
-        ):
-            # check if the member is below the bot in the roles's hierarchy
-            raise errors.MemberTooHigh(
-                _(
-                    "Cannot take actions on this member, he is above me in the roles hierarchy. "
-                    "Modify the hierarchy so my top role ({bot_role}) is above {member_role}."
-                ).format(bot_role=guild.me.top_role.name, member_role=member.top_role.name)
-            )
-        if isinstance(member, discord.Member) and not await is_allowed_by_hierarchy(
-            self.bot, self.data, guild, author, member
-        ):
-            raise errors.NotAllowedByHierarchy(
-                "The moderator is lower than the member in the servers's role hierarchy."
-            )
-        if level > 2 and isinstance(member, discord.Member) and member == guild.owner:
-            raise errors.MissingPermissions(_("I can't take actions on the owner of the guild."))
->>>>>>> b3ed3e11
         if level == 2:
             # mute with role
             if not guild.me.guild_permissions.manage_roles:
