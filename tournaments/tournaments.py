import asyncio
import logging
import achallonge
import discord
import shutil

from abc import ABC
<<<<<<< HEAD
from typing import Mapping, Optional
from datetime import datetime, timedelta
=======
from typing import Mapping
>>>>>>> fcdedb8e
from laggron_utils.logging import close_logger

from redbot.core import commands
from redbot.core import Config
from redbot.core.bot import Red
from redbot.core.config import Group
from redbot.core.data_manager import cog_data_path
from redbot.core.i18n import Translator, cog_i18n

from .objects import Tournament, ChallongeTournament
from .games import Games
from .registration import Registration
from .settings import Settings
from .streams import Streams
from .troubleshooting import Troubleshooting

log = logging.getLogger("red.laggron.tournaments")
_ = Translator("Tournaments", __file__)


class CompositeMetaClass(type(commands.Cog), type(ABC)):
    """
    This allows the metaclass used for proper type detection to
    coexist with discord.py's metaclass

    Credit to https://github.com/Cog-Creators/Red-DiscordBot (mod cog) for all mixin stuff.
    """

    pass


class TournamentsConfig(Config):
    """
    Just a shortcut for custom groups.
    """

    def settings(self, *args, **kwargs) -> Group:
        return self.custom("SETTINGS", *args, *kwargs)


@cog_i18n(_)
class Tournaments(
    Games,
    Registration,
    Settings,
    Streams,
    Troubleshooting,
    commands.Cog,
    metaclass=CompositeMetaClass,
):

    default_global = {
        "data_version": "0.0"  # will be edited after config update, current version is 1.0
    }

    default_guild_settings = {
        "credentials": {"username": None, "api": None},  # challonge login info
<<<<<<< HEAD
=======
        "current_phase": None,  # possible values are "setup", "register", "checkin", "run"
        "delay": 10,
        "time_until_warn": {  # warn brackets taking too much time
            "bo3": (25, 10),  # time until warn in channel, then time until warning the T.O.s
            "bo5": (30, 10),  # in minutes
        },
        "autostop_register": False,
        "register": {"opening": 0, "second_opening": 0, "closing": 10},
        "checkin": {"opening": 60, "closing": 15},
        "start_bo5": 0,
        "channels": {
            "announcements": None,
            "category": None,
            "checkin": None,
            "queue": None,
            "register": None,
            "scores": None,
            "stream": None,
            "to": None,
            "vipregister": None,
        },
        "roles": {"participant": None, "streamer": None, "to": None, "tester": None},
>>>>>>> fcdedb8e
        "tournament": {
            "config": None,
            "name": None,
            "game": None,
            "url": None,
            "id": None,
            "limit": None,
            "status": None,
            "tournament_start": None,
            "bot_prefix": None,
            "participants": [],
            "matches": [],
            "streamers": [],
            "winner_categories": [],
            "loser_categories": [],
            "phase": None,
            "register": None,
            "checkin": None,
            "ignored_events": None,
            "register_message_id": None,
            "checkin_reminders": [],
        },
    }

    default_settings = {
        "delay": None,
        "time_until_warn": {  # warn brackets taking too much time
            "bo3": None,  # time until warn in channel, then time until warning the T.O.s
            "bo5": None,  # in minutes
        },
        "autostop_register": None,
        "register": {"opening": None, "second_opening": None, "closing": None},
        "checkin": {"opening": None, "closing": None},
        "start_bo5": None,
        "channels": {
            "announcements": None,
            "ruleset": None,
            "category": None,
            "checkin": None,
            "queue": None,
            "register": None,
            "scores": None,
            "stream": None,
            "to": None,
            "vipregister": None,
        },
        "roles": {"participant": None, "player": None, "streamer": None, "to": None},
        "baninfo": None,
        "ranking": {"league_name": None, "league_id": None},
        "stages": None,
        "counterpicks": None,
    }

    def __init__(self, bot: Red):
        self.bot = bot
        self.data: TournamentsConfig = TournamentsConfig.get_conf(
            cog_instance=self, identifier=260, force_registration=True
        )
        self.tournaments: Mapping[int, Tournament] = {}

        self.data.register_global(**self.default_global)
        self.data.register_guild(**self.default_guild_settings)
        self.data.init_custom("SETTINGS", 2)  # guild ID > config name
        self.data.register_custom("SETTINGS", **self.default_settings)

        # see registration.py
        self.registration_loop.start()
        self.registration_loop_task_errors = 0

        # Useful dev tools
        try:
            self.bot.add_dev_env_value("tm_cog", lambda ctx: self)
            self.bot.add_dev_env_value("tm", lambda ctx: self.tournaments.get(ctx.guild.id))
        except AttributeError:
            if self.bot.get_cog("Dev") is not None:
                log.info(
                    "Customizable dev environment not available. Update to Red 3.4.6 if "
                    'you want the "tm" and "tm_cog" values available with the dev commands.'
                )
        except Exception as e:
            log.error("Couldn't load dev env values.", exc_info=e)

    __version__ = "1.0.1"
    __author__ = ["retke (El Laggron)", "Wonderfall", "Xyleff"]

    @commands.command(hidden=True)
    async def tournamentsinfo(self, ctx: commands.Context):
        """
        Get informations about the cog.
        """
        await ctx.send(
            _(
                "Laggron's Dumb Cogs V3 - tournaments\n\n"
                "Version: {0.__version__}\n"
                "Authors: {0.__author__[0]}, {0.__author__[1]} and {0.__author__[2]}\n\n"
                "Github repository: https://github.com/retke/Laggrons-Dumb-Cogs/tree/v3\n"
                "Discord server: https://discord.gg/AVzjfpR\n"
                "Documentation: http://laggrons-dumb-cogs.readthedocs.io/\n"
                "Help translating the cog: https://crowdin.com/project/laggrons-dumb-cogs/\n\n"
                "Support my work on Patreon: https://www.patreon.com/retke"
            ).format(self)
        )

    async def _get_settings(self, guild_id: int, config: Optional[str]) -> dict:
        def overwrite_dict(default: dict, new: dict) -> dict:
            for key, value in new.items():
                if key not in default:
                    continue
                if value is None:
                    new[key] = default[key]
                elif isinstance(value, dict):
                    new[key] = overwrite_dict(default[key], value)
            return new

        cog_default = {
            "delay": 10,
            "time_until_warn": {  # warn brackets taking too much time
                "bo3": (25, 10),  # time until warn in channel, then time until warning the T.O.s
                "bo5": (30, 10),  # in minutes
            },
            "autostop_register": False,
            "register": {"opening": 0, "second_opening": 0, "closing": 10},
            "checkin": {"opening": 60, "closing": 15},
            "start_bo5": None,
            "stages": [],
            "counterpicks": [],
        }
        default = await self.data.settings(guild_id, None).all()
        default = overwrite_dict(cog_default, default)
        if config is None:
            return default
        config = await self.data.settings(guild_id, config).all()
        return overwrite_dict(default, config)

    async def _restore_tournament(
        self, guild: discord.Guild, tournament_data: dict = None
    ) -> Tournament:
        if tournament_data is None:
            tournament_data = (await self.data.guild(guild).tournament())["tournament"]
        data = await self._get_settings(guild.id, tournament_data["config"])
        if tournament_data["tournament_type"] == "challonge":
            if any([x is None for x in data["credentials"].values()]):
                raise RuntimeError(
                    _("The challonge credentials were lost. Can't resume tournament.")
                )
            tournament = await ChallongeTournament.from_saved_data(
                self.bot, guild, self.data, self.__version__, tournament_data, data
            )
            if tournament.phase == "ongoing":
                await tournament.start_loop_task()
            return tournament

    async def restore_tournaments(self):
        count = 0
        log.debug("Resuming tournaments...")
        for guild_id, data in (await self.data.all_guilds()).items():
            if not data["tournament"] or data["tournament"]["name"] is None:
                continue
            guild = self.bot.get_guild(guild_id)
            if not guild:
                continue
            try:
                tournament = await self._restore_tournament(guild, data["tournament"])
            except Exception as e:
                log.error(f"[Guild {guild_id}] Failed to resume tournament.", exc_info=e)
            else:
                self.tournaments[guild.id] = tournament
                count += 1
        if count > 0:
            log.info(f"Resumed {count} tournaments.")
        else:
            log.info("No tournament had to be resumed.")

    async def cog_command_error(self, ctx: commands.Context, error: commands.CommandError):
        error_mapping = {
            "401": _(
                ":information_source: A 401 error probably means the Challonge user setup on "
                "this server does not have the permission to access the "
                "tournament, or the username and API key are now invalid.\n"
                "Share admin access to this user, or setup another one with "
                "`{prefix}challongeset` (and `{prefix}tfix reload` for reloading the config).\n\n"
            ).format(prefix=ctx.clean_prefix),
            "404": _(
                ":information_source: A 404 error probably means the tournament "
                "was deleted or moved (URL or host change).\n"
            ),
            "502": _(
                ":information_source: Challonge is being unstable, try again later. "
                "This error is (sadly) very common, so no need to worry.\n"
            ),
        }
        if hasattr(error, "original"):
            if isinstance(error.original, achallonge.ChallongeException):
                error_msg = error_mapping.get(error.original.args[0].split()[0]) or ""
                return await ctx.send(
                    _(
                        "__Error from Challonge: {error}__\n{error_msg}"
                        "If this problem persists, contact T.O.s or an admin of the bot."
                    ).format(error=error.original.args[0], error_msg=error_msg)
                )
            elif isinstance(error.original, asyncio.TimeoutError):
                return await ctx.send(_("Challonge timed out responding, try again later."))
        await self.bot.on_command_error(ctx, error, unhandled_by_cog=True)

    def cog_unload(self):
        log.debug("Unloading cog...")

        # remove all handlers from the logger, this prevents adding
        # multiple times the same handler if the cog gets reloaded
        close_logger(log)

        # Remove dev env values
        try:
            self.bot.remove_dev_env_value("tm")
            self.bot.remove_dev_env_value("tm_cog")
        except AttributeError:
            pass

        tournament: Tournament
        for tournament in self.tournaments.values():
            tournament.stop_loop_task()
        self.registration_loop.stop()

        # remove ranking data
        shutil.rmtree(cog_data_path(self) / "ranking", ignore_errors=True)<|MERGE_RESOLUTION|>--- conflicted
+++ resolved
@@ -5,12 +5,7 @@
 import shutil
 
 from abc import ABC
-<<<<<<< HEAD
 from typing import Mapping, Optional
-from datetime import datetime, timedelta
-=======
-from typing import Mapping
->>>>>>> fcdedb8e
 from laggron_utils.logging import close_logger
 
 from redbot.core import commands
@@ -68,31 +63,6 @@
 
     default_guild_settings = {
         "credentials": {"username": None, "api": None},  # challonge login info
-<<<<<<< HEAD
-=======
-        "current_phase": None,  # possible values are "setup", "register", "checkin", "run"
-        "delay": 10,
-        "time_until_warn": {  # warn brackets taking too much time
-            "bo3": (25, 10),  # time until warn in channel, then time until warning the T.O.s
-            "bo5": (30, 10),  # in minutes
-        },
-        "autostop_register": False,
-        "register": {"opening": 0, "second_opening": 0, "closing": 10},
-        "checkin": {"opening": 60, "closing": 15},
-        "start_bo5": 0,
-        "channels": {
-            "announcements": None,
-            "category": None,
-            "checkin": None,
-            "queue": None,
-            "register": None,
-            "scores": None,
-            "stream": None,
-            "to": None,
-            "vipregister": None,
-        },
-        "roles": {"participant": None, "streamer": None, "to": None, "tester": None},
->>>>>>> fcdedb8e
         "tournament": {
             "config": None,
             "name": None,
